--- conflicted
+++ resolved
@@ -1,32 +1,31 @@
 # @astrojs/solid-js
 
-<<<<<<< HEAD
 ## 3.0.0-beta.2
-=======
+
+### Patch Changes
+
+- [#8107](https://github.com/withastro/astro/pull/8107) [`5b4b78245`](https://github.com/withastro/astro/commit/5b4b782451ba9a7d685d56990b471740616e9610) Thanks [@natemoo-re](https://github.com/natemoo-re)! - Update `babel-preset-solid` dependency to `^1.7.7`
+
+## 3.0.0-beta.1
+
+### Major Changes
+
+- [#7924](https://github.com/withastro/astro/pull/7924) [`519a1c4e8`](https://github.com/withastro/astro/commit/519a1c4e8407c7abcb8d879b67a9f4b960652cae) Thanks [@matthewp](https://github.com/matthewp)! - New `include` and `exclude` config options
+
+  The Solid integration now has new `include` and `exclude` config options. Use these if you want to use Solid alongside another JSX framework; include specifies files to be compiled for Solid and `exclude` does the opposite.
+
+## 3.0.0-beta.0
+
+### Major Changes
+
+- [`1eae2e3f7`](https://github.com/withastro/astro/commit/1eae2e3f7d693c9dfe91c8ccfbe606d32bf2fb81) Thanks [@Princesseuh](https://github.com/Princesseuh)! - Remove support for Node 16. The lowest supported version by Astro and all integrations is now v18.14.1. As a reminder, Node 16 will be deprecated on the 11th September 2023.
+
 ## 2.2.1
->>>>>>> 95120efb
 
 ### Patch Changes
 
 - [#8107](https://github.com/withastro/astro/pull/8107) [`5b4b78245`](https://github.com/withastro/astro/commit/5b4b782451ba9a7d685d56990b471740616e9610) Thanks [@natemoo-re](https://github.com/natemoo-re)! - Update `babel-preset-solid` dependency to `^1.7.7`
 
-<<<<<<< HEAD
-## 3.0.0-beta.1
-
-### Major Changes
-
-- [#7924](https://github.com/withastro/astro/pull/7924) [`519a1c4e8`](https://github.com/withastro/astro/commit/519a1c4e8407c7abcb8d879b67a9f4b960652cae) Thanks [@matthewp](https://github.com/matthewp)! - New `include` and `exclude` config options
-
-  The Solid integration now has new `include` and `exclude` config options. Use these if you want to use Solid alongside another JSX framework; include specifies files to be compiled for Solid and `exclude` does the opposite.
-
-## 3.0.0-beta.0
-
-### Major Changes
-
-- [`1eae2e3f7`](https://github.com/withastro/astro/commit/1eae2e3f7d693c9dfe91c8ccfbe606d32bf2fb81) Thanks [@Princesseuh](https://github.com/Princesseuh)! - Remove support for Node 16. The lowest supported version by Astro and all integrations is now v18.14.1. As a reminder, Node 16 will be deprecated on the 11th September 2023.
-
-=======
->>>>>>> 95120efb
 ## 2.2.0
 
 ### Minor Changes
